[build-system]
requires = ["hatchling"]
build-backend = "hatchling.build"

[project]
name = "tsilva_notebook_utils"
<<<<<<< HEAD
version = "0.0.46"
=======
version = "0.0.57"
>>>>>>> e1d1d217
description = "Utility functions for Jupyter/Colab notebooks"
authors = [
    {name = "Tiago Silva"}
]
readme = "README.md"
requires-python = ">=3.6"
dependencies = [
    "ipython>=7.0.0",
    "opencv-python>=4.0.0",
    "imageio>=2.0.0",
    "numpy>=1.19.0",
    "tqdm>=4.0.0",
    "python-dotenv",
    "huggingface_hub",
    "pynvml",
    "bokeh",
    "scikit-learn",
    "datasets"
]

[tool.hatch.build.targets.wheel]
packages = ["tsilva_notebook_utils"]

[tool.hatch.envs.default]
dependencies = [
    "pytest",
]

[tool.hatch.publish.index]
repo = "pypi"<|MERGE_RESOLUTION|>--- conflicted
+++ resolved
@@ -4,11 +4,7 @@
 
 [project]
 name = "tsilva_notebook_utils"
-<<<<<<< HEAD
-version = "0.0.46"
-=======
 version = "0.0.57"
->>>>>>> e1d1d217
 description = "Utility functions for Jupyter/Colab notebooks"
 authors = [
     {name = "Tiago Silva"}
